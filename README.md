--- conflicted
+++ resolved
@@ -47,11 +47,7 @@
 Contributions are welcome!  Pull requests will be considered with the following guidelines.
 
 1. Must pass `npm test` and `wintest` tests
-<<<<<<< HEAD
-2. Must meet or exceed current code coverage levels
-=======
 2. Should meet or exceed current code coverage level
->>>>>>> f2bc5128
 3. Must respect and align to Project Principles (see above)
 4. Must add general value to the project
 5. Project owners reserve the right to accept or reject any PR for any reason
