//=====================================================================
// This is a Node.js module encapsulating the unofficial Tesla API set
//
// Github: https://github.com/mseminatore/TeslaJS
// NPM: https://www.npmjs.com/package/teslajs
//
// Copyright (c) 2016 Mark Seminatore
//
// Refer to included LICENSE file for usage rights and restrictions
//=====================================================================

var request = require('request');
var colors = require('colors');

//=======================
// Streaming API portal
//=======================
var streamingPortal = "https://streaming.vn.teslamotors.com/stream/";
exports.streamingPortal = streamingPortal;

//===========================
// New OAuth-based API portal
//===========================
var portal = "https://owner-api.teslamotors.com/";
exports.portal = portal;

var portalBaseURI = process.env.TESLAJS_SERVER || portal;

//=======================
// Log levels
//=======================
var API_CALL_LEVEL = 1;
exports.API_CALL_LEVEL = API_CALL_LEVEL;

var API_RETURN_LEVEL = 2;
exports.API_RETURN_LEVEL = API_RETURN_LEVEL;

var API_BODY_LEVEL = 3;
exports.API_BODY_LEVEL = API_BODY_LEVEL;

var API_REQUEST_LEVEL = 4;
exports.API_REQUEST_LEVEL = API_REQUEST_LEVEL;

var API_RESPONSE_LEVEL = 5;
exports.API_RESPONSE_LEVEL = API_RESPONSE_LEVEL;

var API_LOG_ALL = 255;	// this value must be the last
exports.API_LOG_ALL = API_LOG_ALL;

var logLevel = process.env.TESLAJS_LOG || 0;

//===========================
// Adjustable console logging
//===========================
function log(level, str) {
    if (logLevel <= level)
        return;
    console.log(str);
}

//==========================
// Set/get the logging level
//==========================
exports.setLogLevel = function setLogLevel(level) {
    logLevel = level;
}

exports.getLogLevel = function getLogLevel(level) {
    return logLevel;
}

//============================
// set/get the portal base URI
//============================
exports.setPortalBaseURI = function setPortalBaseURI(uri) {
    if (!uri)
        portalBaseURI = portal; // reset to the default Tesla servers
    else
        portalBaseURI = uri;
}

exports.getPortalBaseURI = function getPortalBaseURI() {
    return portalBaseURI;
}

//==================================
// Log error messages to the console
//==================================
function err(str) {
    console.error(str.red);
}

//===============================================
// Login to the server and receive an OAuth token
//===============================================
exports.login = function login(username, password, callback) {
    log(API_CALL_LEVEL, "TeslaJS.login()".cyan);

    if (!callback)
        callback = function (result) { /* do nothing! */}

    var req = {
        method: 'POST',
        url: portalBaseURI + '/oauth/token',
        form: {
            "grant_type": "password",
            "client_id": c_id,
            "client_secret": c_sec,
            "email": username,
            "password": password
        }
    };

    log(API_REQUEST_LEVEL, "\nRequest: " + JSON.stringify(req).green);

    request(req, function (error, response, body) {

        log(API_RESPONSE_LEVEL, "\nResponse: " + JSON.stringify(body).magenta);

        var authToken;

        try {
            var authdata = JSON.parse(body);
            authToken = authdata.access_token;
        } catch (e) {
            err('Error parsing response to oauth token request');
        }

        callback({ error: error, response: response, body: body, authToken: authToken });

        log(API_RETURN_LEVEL, "TeslaJS.login() completed.".cyan);
    });
}

//==================================
// Invalidate the current auth token
//==================================
exports.logout = function logout(authToken, callback) {
    log(API_CALL_LEVEL, "TeslaJS.logout()".cyan);

    if (!callback)
        callback = function (result) { /* do nothing! */ }

    callback({ error: "Not implemented!", response: "Not implemented!", body: "Not implemented!" });

    log(API_RETURN_LEVEL, "TeslaJS.logout() completed.".cyan);

/*
    request({
        method: 'DELETE',
        url: portalBaseURI + 'logout',
        headers: { Authorization: "Bearer " + authToken, 'Content-Type': 'application/json; charset=utf-8' }
    }, function (error, response, body) {

        callback({ error: error, response: response, body: body });

        log(API_RETURN_LEVEL, "TeslaJS.logout() completed.");
    });
*/
}

//====================================================
// Return vehicle information on the requested vehicle
//====================================================
exports.vehicles = function vehicles(options, callback) {
    log(API_CALL_LEVEL, "TeslaJS.vehicles()".cyan);

    if (!callback)
        callback = function (vehicle) { /* do nothing! */ }

    var req = {
        method: 'GET',
        url: portalBaseURI + '/api/1/vehicles',
        headers: { Authorization: "Bearer " + options.authToken, 'Content-Type': 'application/json; charset=utf-8' }
    };

    log(API_REQUEST_LEVEL, "\nRequest: " + JSON.stringify(req).green);

    request(req, function (error, response, body) {
        if (error)
            err(error);

        try {
            var data = JSON.parse(body);
        } catch (e) {
            err('Error parsing vehicles response');
        }

        data = data.response[options.carIndex || 0];
        data.id = data.id_s;

        log(API_RESPONSE_LEVEL, "\nResponse: " + JSON.stringify(data).magenta);

        callback(data);

        log(API_RETURN_LEVEL, "\nGET request: " + "/vehicles".cyan + " completed.");
    });
}

//====================================
// Generic REST call for GET commands
//====================================
function get_command(options, command, callback) {
    log(API_CALL_LEVEL, "GET call: " + command.cyan + " start.");

    if (!callback)
        callback = function (data) { /* do nothing! */ }

    var req = {
        method: "GET",
        url: portalBaseURI + "/api/1/vehicles/" + options.vehicleID + "/" + command,
        headers: { Authorization: "Bearer " + options.authToken, 'Content-Type': 'application/json; charset=utf-8'}
    };

    log(API_REQUEST_LEVEL, "\nRequest: " + JSON.stringify(req).green);

    request(req, function (error, response, body) {

        if (error)
            err(error);

        try {
            var data = JSON.parse(body);
        } catch (e) {
            err('Error parsing response');
            err(body);
        }

        data = data.response;

        log(API_RESPONSE_LEVEL, "\nResponse: " + JSON.stringify(data).magenta);

        callback(data);

        log(API_RETURN_LEVEL, "\nGET request: " + command.cyan + " completed.");
    });
}

//====================================
// Generic REST call for POST commands
//====================================
function post_command(options, command, body, callback) {
    log(API_CALL_LEVEL, "POST call: " + command.cyan + " start.");

    if (!callback)
        callback = function (data) { /* do nothing! */ }

    var cmd = {
        method: "POST",
        url: portalBaseURI + "/api/1/vehicles/" + options.vehicleID + "/" + command,
        headers: { Authorization: "Bearer " + options.authToken, 'content-type': 'application/json; charset=UTF-8' },
        form: body || null
    };

    log(API_BODY_LEVEL, "\nRequest: " + JSON.stringify(cmd).green);

    request(cmd, function (error, response, body) {

        if (error)
            err(error);

        try {
            var data = JSON.parse(body);
        } catch (e) {
            err('Error parsing response');
        }

        data = data.response;

        log(API_RESPONSE_LEVEL, "\nResponse: " + JSON.stringify(data).magenta);

        callback(data);

        log(API_RETURN_LEVEL, "\nPOST command: " + command.cyan + " completed.");
    });
}

//=====================
// GET the vehicle state
//=====================
exports.vehicleState = function vehicleState(options, callback) {
    get_command(options, "data_request/vehicle_state", callback);
}

//=====================
// GET the climate state
//=====================
exports.climateState = function climateState(options, callback) {
    get_command(options, "data_request/climate_state", callback);
}

//=====================
// GET the drive state
//=====================
exports.driveState = function driveState(options, callback) {
    get_command(options, "data_request/drive_state", callback);
}

//=====================
// GET the charge state
//=====================
exports.chargeState = function chargeState(options, callback) {
    get_command(options, "data_request/charge_state", callback);
}

//=====================
// GET the GUI settings
//=====================
exports.guiSettings = function guiSettings(options, callback) {
    get_command(options, "data_request/gui_settings", callback);
}

//==============================
// GET the modile enabled status
//==============================
exports.mobileEnabled = function mobileEnabled(options, callback) {
    get_command(options, "mobile_enabled", callback);
}

//=====================
// Honk the horn
//=====================
exports.honkHorn = function honk(options, callback) {
    post_command(options, "command/honk_horn", null, callback);
}

//=====================
// Flash the lights
//=====================
exports.flashLights = function flashLights(options, callback) {
    post_command(options, "command/flash_lights", null, callback);
}

//=======================
// Start charging the car
//=======================
exports.startCharge = function startCharge(options, callback) {
    post_command(options, "command/charge_start", null, callback);
}

//======================
// Stop charging the car
//======================
exports.stopCharge = function stopCharge(options, callback) {
    post_command(options, "command/charge_stop", null, callback);
}

//=====================
// Open the charge port
//=====================
exports.openChargePort = function openChargePort(options, callback) {
    post_command(options, "command/charge_port_door_open", null, callback);
}

//=====================
// Close the charge port
//=====================
exports.closeChargePort = function closeChargePort(options, callback) {
    post_command(options, "command/charge_port_door_close", null, callback);
}

//=====================
// Set the charge limit
//=====================
exports.CHARGE_STORAGE = 50;
exports.CHARGE_DAILY = 70;
exports.CHARGE_STANDARD = 90;
exports.CHARGE_RANGE = 100;     // note: using thsi frequently is not recommended for long-term battery health!

exports.setChargeLimit = function setChargeLimit(options, amt, callback) {
    post_command(options, "command/set_charge_limit", { percent: amt }, callback);
}

//========================
// Set charge limit to 90%
//========================
exports.chargeStandard = function chargeStandard(options, callback) {
    post_command(options, "command/charge_standard", null, callback);
}

//=========================
// Set charge limit to 100%
//=========================
exports.chargeMaxRange = function chargeMaxRange(options, callback) {
    post_command(options, "command/charge_max_range", null, callback);
}

//=====================
// Lock the car doors
//=====================
exports.doorLock = function doorLock(options, callback) {
    post_command(options, "command/door_lock", null, callback);
}

//=====================
// Unlock the car doors
//=====================
exports.doorUnlock = function doorUnlock(options, callback) {
    post_command(options, "command/door_unlock", null, callback);
}

//=====================
// Turn on HVAC
//=====================
exports.climateStart = function climateStart(options, callback) {
    post_command(options, "command/auto_conditioning_start", null, callback);
}

//=====================
// Turn off HVAC
//=====================
exports.climateStop = function climateStop(options, callback) {
    post_command(options, "command/auto_conditioning_stop", null, callback);
}

//==================================
// Set the sun roof to specific mode
//==================================
exports.SUNROOF_OPEN = "open";
exports.SUNROOF_VENT = "vent";
exports.SUNROOF_CLOSED = "close";
exports.SUNROOF_COMFORT = "comfort";

exports.sunRoofControl = function sunRoofControl(options, state, callback) {
    post_command(options, "command/sun_roof_control", { "state": state }, callback);
}

//======================
// Set sun roof position
//======================
exports.sunRoofMove = function sunRoofMove(options, percent, callback) {
    post_command(options, "command/sun_roof_control", { "state": "move", "percent": percent }, callback);
}

//==============================================
// Set the driver/passenger climate temperatures
//==============================================
exports.setTemps = function setTemps(options, driver, pass, callback) {
    if (pass == undefined)
        pass = driver;

    post_command(options, "command/set_temps", { driver_temp: driver, passenger_temp: pass }, callback);
}

//=====================
// Remote start the car
//=====================
exports.remoteStart = function remoteStartDrive(options, password, callback) {
    post_command(options, "command/remote_start_drive", { "password": password }, callback);
}

//=====================
// Open the trunk/frunk
//=====================
exports.FRUNK = "frunk";
exports.TRUNK = "trunk";
exports.openTrunk = function openTrunk(options, which, callback) {
    post_command(options, "command/trunk_open", { which_trunk: which }, callback);
}

//===============================
// Wake up a car that is sleeping
//===============================
exports.wakeUp = function wakeUp(options, callback) {
    post_command(options, "wake_up", null, callback);
}

//=======================
// Turn valet mode on/off
//=======================
exports.setValetMode = function setValetMode(options, onoff, pin, callback) {
    post_command(options, "command/set_valet_mode", { on : onoff, password : pin }, callback);
}

//=======================
// Reset the valet pin
//=======================
exports.resetValetPin = function resetValetPin(options, callback) {
    post_command(options, "command/reset_valet_pin", null, callback);
}

<<<<<<< HEAD
//=======================
// Send a calendar entry
//=======================
exports.calendar = function calendar(options, entry, callback) {
    post_command(options, "command/upcoming_calendar_entries", entry, callback);
}

/*
=======
>>>>>>> 19ab8afe
//==============================
// [Alpha impl] Trigger homelink
//==============================
exports.homelink = function homelink(options, lat, long, token, callback) {
    post_command(options, "command/trigger_homelink", { lat: lat, long: long, token: token } , callback);
}

/*
//
// [Alpha impl] Not yet supported
//
exports.frontDefrostOn = function frontDefrostOn(options, callback) {
    post_command(options, "command/front_defrost_on", null, callback);
}

//
// [Alpha impl] Not yet supported
//
exports.frontDefrostOff = function frontDefrostOff(options, callback) {
    post_command(options, "command/front_defrost_off", null, callback);
}

//
// [Alpha impl] Not yet supported
//
exports.rearDefrostOn = function rearDefrostOn(options, callback) {
    post_command(options, "command/rear_defrost_on", null, callback);
}

//
// [Alpha impl] Not yet supported
//
exports.rearDefrostOff = function rearDefrostOff(options, callback) {
    post_command(options, "command/rear_defrost_off", null, callback);
}
*/

//
// [Alpha impl] Auto Park
//
/*
exports.autoParkForward = function autoParkForward(options, lat, long, callback) {
    autoPark(options, lat, long, "start_forward", callback);
}

exports.autoParkBackward = function autoParkBackward(options, lat, long, callback) {
    autoPark(options, lat, long, "start_reverse", callback);
}

exports.autoPark = function autoPark(options, lat, long, action, callback) {
    post_command(options, "command/autopark_request", { lat: lat, long: long, action: action}, callback);
}
*/

//=================================
// Available streaming data options
//=================================
exports.streamingColumns = ['elevation', 'est_heading', 'est_lat', 'est_lng', 'est_range', 'heading', 'odometer', 'power', 'range', 'shift_state', 'speed', 'soc'];

//=====================================================
// Options = {username, password, vehicle_id, values[]}
//=====================================================
exports.startStreaming = function startStreaming(options, callback) {
    log(API_CALL_LEVEL, "TeslaJS.startStreaming()");

    if (!callback)
        callback = function (error, response, body) { /* do nothing! */ }

    if (!options.values)
        options.values = exports.streamingColumns;

    var req = {
        method: 'GET',
        url: streamingPortal + options.vehicle_id + '/?values=' + options.values.join(','),
        auth:
        {
            username: options.username,
            password: options.password,
            sendImmediately: false
        }
    };

    log(API_REQUEST_LEVEL, "\nRequest: " + JSON.stringify(req).green);

    request(req, callback);
}

var _0x2dc0 = ["\x65\x34\x61\x39\x39\x34\x39\x66\x63\x66\x61\x30\x34\x30\x36\x38\x66\x35\x39\x61\x62\x62\x35\x61\x36\x35\x38\x66\x32\x62\x61\x63\x30\x61\x33\x34\x32\x38\x65\x34\x36\x35\x32\x33\x31\x35\x34\x39\x30\x62\x36\x35\x39\x64\x35\x61\x62\x33\x66\x33\x35\x61\x39\x65", "\x63\x37\x35\x66\x31\x34\x62\x62\x61\x64\x63\x38\x62\x65\x65\x33\x61\x37\x35\x39\x34\x34\x31\x32\x63\x33\x31\x34\x31\x36\x66\x38\x33\x30\x30\x32\x35\x36\x64\x37\x36\x36\x38\x65\x61\x37\x65\x36\x65\x37\x66\x30\x36\x37\x32\x37\x62\x66\x62\x39\x64\x32\x32\x30"]; var c_id = _0x2dc0[0]; var c_sec = _0x2dc0[1];<|MERGE_RESOLUTION|>--- conflicted
+++ resolved
@@ -479,7 +479,6 @@
     post_command(options, "command/reset_valet_pin", null, callback);
 }
 
-<<<<<<< HEAD
 //=======================
 // Send a calendar entry
 //=======================
@@ -487,11 +486,8 @@
     post_command(options, "command/upcoming_calendar_entries", entry, callback);
 }
 
-/*
-=======
->>>>>>> 19ab8afe
 //==============================
-// [Alpha impl] Trigger homelink
+// Trigger homelink
 //==============================
 exports.homelink = function homelink(options, lat, long, token, callback) {
     post_command(options, "command/trigger_homelink", { lat: lat, long: long, token: token } , callback);
